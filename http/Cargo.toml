[package]
authors = ["Twilight Contributors"]
categories = ["api-bindings", "asynchronous", "web-programming::http-client"]
description = "Discord REST API client for the Twilight ecosystem."
documentation = "https://docs.rs/twilight-http"
edition = "2018"
homepage = "https://twilight.rs/chapter_1_crates/section_2_http.html"
include = ["src/**/*.rs", "Cargo.toml"]
keywords = ["discord", "discord-api", "twilight"]
license = "ISC"
name = "twilight-http"
publish = false
readme = "README.md"
repository = "https://github.com/twilight-rs/twilight.git"
<<<<<<< HEAD
version = "0.3.4"
=======
version = "0.3.6"
>>>>>>> b056095e

[dependencies]
bytes = { default-features = false, version = "1.0" }
rand = { default-features = false, features = ["std_rng", "std"], version = "0.8" }
futures-channel = { default-features = false, version = "0.3" }
futures-util = { default-features = false, features = ["std"], version = "0.3" }
hyper = { default-features = false, features = ["client", "http1", "http2", "runtime"], version = "0.14" }
hyper-rustls = { default-features = false, optional = true, version = "0.22" }
hyper-tls = { default-features = false, optional = true, version = "0.5" }
native-tls = { default-features = false, features = ["alpn"], optional = true, version = "0.2.7" }
percent-encoding = { default-features = false, version = "2" }
tokio = { default-features = false, features = ["time"], version = "1.0" }
tracing = { default-features = false, features = ["std", "attributes"], version = "0.1" }
twilight-model = { default-features = false, path = "../model" }
serde = { default-features = false, features = ["derive"], version = "1" }
serde_json = { default-features = false, features = ["alloc"], version = "1" }
serde_repr = { default-features = false, version = "0.1" }

# optional
simd-json = { default-features = false, features = ["serde_impl", "swar-number-parsing"], optional = true, version = "0.3" }

[features]
default = ["rustls"]
<<<<<<< HEAD
native = ["hyper-tls"]
rustls = ["rustls-native-roots"]
rustls-native-roots = ["hyper-rustls/native-tokio"]
rustls-webpki-roots = ["hyper-rustls/webpki-tokio"]
=======
native = ["hyper-tls", "native-tls"]
rustls = ["hyper-rustls"]
>>>>>>> b056095e

[dev-dependencies]
serde_test = { default-features = false, version = "1" }
static_assertions = { default-features = false, version = "1.1.0" }
twilight-embed-builder = { default-features = false, path = "../embed-builder" }
tokio = { default-features = false, features = ["macros", "rt-multi-thread"], version = "1.0" }<|MERGE_RESOLUTION|>--- conflicted
+++ resolved
@@ -12,11 +12,7 @@
 publish = false
 readme = "README.md"
 repository = "https://github.com/twilight-rs/twilight.git"
-<<<<<<< HEAD
-version = "0.3.4"
-=======
 version = "0.3.6"
->>>>>>> b056095e
 
 [dependencies]
 bytes = { default-features = false, version = "1.0" }
@@ -40,15 +36,10 @@
 
 [features]
 default = ["rustls"]
-<<<<<<< HEAD
 native = ["hyper-tls"]
 rustls = ["rustls-native-roots"]
 rustls-native-roots = ["hyper-rustls/native-tokio"]
 rustls-webpki-roots = ["hyper-rustls/webpki-tokio"]
-=======
-native = ["hyper-tls", "native-tls"]
-rustls = ["hyper-rustls"]
->>>>>>> b056095e
 
 [dev-dependencies]
 serde_test = { default-features = false, version = "1" }
